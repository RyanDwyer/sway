#include <stdlib.h>
#include <stdio.h>
#include <strings.h>
#include <ctype.h>
#include "stringop.h"
#include "log.h"
#include "string.h"
#include "list.h"

const char *whitespace = " \f\n\r\t\v";

/* Note: This returns 8 characters for trimmed_start per tab character. */
char *strip_whitespace(char *_str) {
	if (*_str == '\0')
		return _str;
	char *strold = _str;
	while (*_str == ' ' || *_str == '\t') {
		_str++;
	}
	char *str = strdup(_str);
	free(strold);
	int i;
	for (i = 0; str[i] != '\0'; ++i);
	do {
		i--;
	} while (i >= 0 && (str[i] == ' ' || str[i] == '\t'));
	str[i + 1] = '\0';
	return str;
}

char *strip_comments(char *str) {
	int in_string = 0, in_character = 0;
	int i = 0;
	while (str[i] != '\0') {
		if (str[i] == '"' && !in_character) {
			in_string = !in_string;
		} else if (str[i] == '\'' && !in_string) {
			in_character = !in_character;
		} else if (!in_character && !in_string) {
			if (str[i] == '#') {
				str[i] = '\0';
				break;
			}
		}
		++i;
	}
	return str;
}

void strip_quotes(char *str) {
	bool in_str = false;
	bool in_chr = false;
	bool escaped = false;
	char *end = strchr(str,0);
	while (*str) {
		if (*str == '\'' && !in_str && !escaped) {
			in_chr = !in_chr;
			goto shift_over;
		} else if (*str == '\"' && !in_chr && !escaped) {
			in_str = !in_str;
			goto shift_over;
		} else if (*str == '\\') {
			escaped = !escaped;
			++str;
			continue;
		}
		escaped = false;
		++str;
		continue;
		shift_over:
		memmove(str, str+1, end-- - str);
	}
	*end = '\0';
}

list_t *split_string(const char *str, const char *delims) {
	list_t *res = create_list();
	char *copy = strdup(str);
	char *token;

	token = strtok(copy, delims);
	while(token) {
		token = strdup(token);
		list_add(res, token);
		token = strtok(NULL, delims);
	}
	free(copy);
	return res;
}

void free_flat_list(list_t *list) {
	int i;
	for (i = 0; i < list->length; ++i) {
		free(list->items[i]);
	}
	list_free(list);
}

char **split_args(const char *start, int *argc) {
	*argc = 0;
	int alloc = 2;
	char **argv = malloc(sizeof(char *) * alloc);
	bool in_token = false;
	bool in_string = false;
	bool in_char = false;
	bool escaped = false;
	const char *end = start;
	if (start) {
		while (*start) {
			if (!in_token) {
				start = (end += strspn(end, whitespace));
				in_token = true;
			}
			if (*end == '"' && !in_char && !escaped) {
				in_string = !in_string;
			} else if (*end == '\'' && !in_string && !escaped) {
				in_char = !in_char;
			} else if (*end == '\\') {
				escaped = !escaped;
			} else if (*end == '\0' || (!in_string && !in_char && !escaped
						&& strchr(whitespace, *end))) {
				goto add_token;
			}
			if (*end != '\\') {
				escaped = false;
			}
			++end;
			continue;
			add_token:
			if (end - start > 0) {
				char *token = malloc(end - start + 1);
				strncpy(token, start, end - start + 1);
				token[end - start] = '\0';
				argv[*argc] = token;
				if (++*argc + 1 == alloc) {
					argv = realloc(argv, (alloc *= 2) * sizeof(char *));
				}
			}
			in_token = false;
			escaped = false;
		}
	}
	argv[*argc] = NULL;
	return argv;
}

void free_argv(int argc, char **argv) {
	while (--argc > 0) {
		free(argv[argc]);
	}
	free(argv);
}

char *code_strstr(const char *haystack, const char *needle) {
	/* TODO */
	return strstr(haystack, needle);
}

char *code_strchr(const char *str, char delimiter) {
	int in_string = 0, in_character = 0;
	int i = 0;
	while (str[i] != '\0') {
		if (str[i] == '"' && !in_character) {
			in_string = !in_string;
		} else if (str[i] == '\'' && !in_string) {
			in_character = !in_character;
		} else if (!in_character && !in_string) {
			if (str[i] == delimiter) {
				return (char *)str + i;
			}
		}
		++i;
	}
	return NULL;
}

int unescape_string(char *string) {
	/* TODO: More C string escapes */
	int len = strlen(string);
	int i;
	for (i = 0; string[i]; ++i) {
		if (string[i] == '\\') {
			switch (string[++i]) {
			case '0':
				string[i - 1] = '\0';
				return i - 1;
			case 'a':
				string[i - 1] = '\a';
				string[i] = '\0';
				break;
			case 'b':
				string[i - 1] = '\b';
				string[i] = '\0';
				break;
			case 'f':
				string[i - 1] = '\f';
				string[i] = '\0';
				break;
			case 'n':
				string[i - 1] = '\n';
				string[i] = '\0';
				break;
			case 'r':
				string[i - 1] = '\r';
				string[i] = '\0';
				break;
			case 't':
				string[i - 1] = '\t';
				string[i] = '\0';
				break;
			case 'v':
				string[i - 1] = '\v';
				string[i] = '\0';
				break;
			case '\\':
				string[i] = '\0';
				break;
			case '\'':
				string[i - 1] = '\'';
				string[i] = '\0';
				break;
			case '\"':
				string[i - 1] = '\"';
				string[i] = '\0';
				break;
			case '?':
				string[i - 1] = '?';
				string[i] = '\0';
				break;
			case 'x':
				{
					unsigned char c = 0;
					if (string[i+1] >= '0' && string[i+1] <= '9') {
						c = string[i+1] - '0';
						if (string[i+2] >= '0' && string[i+2] <= '9') {
							c *= 0x10;
							c += string[i+2] - '0';
							string[i+2] = '\0';
						}
						string[i+1] = '\0';
					}
					string[i] = '\0';
					string[i - 1] = c;
				}
			}
		}
	}
	// Shift characters over nullspaces
	int shift = 0;
	for (i = 0; i < len; ++i) {
		if (string[i] == 0) {
			shift++;
			continue;
		}
		string[i-shift] = string[i];
	}
	string[len - shift] = 0;
	return len - shift;
}

char *join_args(char **argv, int argc) {
	int len = 0, i;
	for (i = 0; i < argc; ++i) {
		len += strlen(argv[i]) + 1;
	}
	char *res = malloc(len);
	len = 0;
	for (i = 0; i < argc; ++i) {
		strcpy(res + len, argv[i]);
		len += strlen(argv[i]);
		res[len++] = ' ';
	}
	res[len - 1] = '\0';
	return res;
}

/*
 * Join a list of strings, adding separator in between. Separator can be NULL.
 */
char *join_list(list_t *list, char *separator) {
	if (!sway_assert(list != NULL, "list != NULL") || list->length == 0) {
		return NULL;
	}

	size_t len = 1; // NULL terminator
	size_t sep_len = 0;
	if (separator != NULL) {
		sep_len = strlen(separator);
		len += (list->length - 1) * sep_len;
	}

	for (int i = 0; i < list->length; i++) {
		len += strlen(list->items[i]);
	}

	char *res = malloc(len);

	char *p = res + strlen(list->items[0]);
	strcpy(res, list->items[0]);

	for (int i = 1; i < list->length; i++) {
		if (sep_len) {
			memcpy(p, separator, sep_len);
			p += sep_len;
		}
		strcpy(p, list->items[i]);
		p += strlen(list->items[i]);
	}

	*p = '\0';

	return res;
}

<<<<<<< HEAD
char *cmdsep(char **stringp, const char *delim) {
	char *head = strsep(stringp, delim);
	// But skip over trailing delims. '3   tokens  here' -> '3' 'tokens  here'
	if (*stringp) {
		*stringp += strspn(*stringp, delim);
		// If skiping over delims brings us to the end of string, set to NULL
		if (!**stringp) *stringp = NULL;
	}
	return head;
}

char *argsep(char **stringp, const char *delim) {
	char *start = *stringp;
	char *end = start;
	bool in_string = false;
	bool in_char = false;
	bool escaped = false;
	while (1) {
		if (*end == '"' && !in_char && !escaped) {
			in_string = !in_string;
		} else if (*end == '\'' && !in_string && !escaped) {
			in_char = !in_char;
		} else if (*end == '\\') {
			escaped = !escaped;
		} else if (*end == '\0') {
			*stringp = NULL;
			goto found;
		} else if (!in_string && !in_char && !escaped && strchr(delim, *end)) {
			if (end - start) {
				*(end++) = 0;
				*stringp = end + strspn(end, delim);;
				if (!**stringp) *stringp = NULL;
				goto found;
			} else {
				++start;
				end = start;
			}
		}
		if (*end != '\\') {
			escaped = false;
		}
		++end;
	}
	found:
	return start;
=======
char *strdup(const char *str) {
	char *dup = malloc(strlen(str) + 1);
	if (dup) {
		strcpy(dup, str);
	}
	return dup;
>>>>>>> 318e1be2
}<|MERGE_RESOLUTION|>--- conflicted
+++ resolved
@@ -1,5 +1,6 @@
 #include <stdlib.h>
 #include <stdio.h>
+#include <string.h>
 #include <strings.h>
 #include <ctype.h>
 #include "stringop.h"
@@ -7,7 +8,7 @@
 #include "string.h"
 #include "list.h"
 
-const char *whitespace = " \f\n\r\t\v";
+const char whitespace[] = " \f\n\r\t\v";
 
 /* Note: This returns 8 characters for trimmed_start per tab character. */
 char *strip_whitespace(char *_str) {
@@ -312,15 +313,17 @@
 	return res;
 }
 
-<<<<<<< HEAD
 char *cmdsep(char **stringp, const char *delim) {
-	char *head = strsep(stringp, delim);
-	// But skip over trailing delims. '3   tokens  here' -> '3' 'tokens  here'
-	if (*stringp) {
-		*stringp += strspn(*stringp, delim);
-		// If skiping over delims brings us to the end of string, set to NULL
-		if (!**stringp) *stringp = NULL;
-	}
+	// skip over leading delims
+	char *head = *stringp + strspn(*stringp, delim);
+	// Find end token
+	char *tail = *stringp += strcspn(*stringp, delim);
+	// Set stringp to begining of next token
+	*stringp += strspn(*stringp, delim);
+	// Set stringp to null if last token
+	if (!**stringp) *stringp = NULL;
+	// Nullify end of first token
+	*tail = 0;
 	return head;
 }
 
@@ -358,12 +361,12 @@
 	}
 	found:
 	return start;
-=======
+}
+
 char *strdup(const char *str) {
 	char *dup = malloc(strlen(str) + 1);
 	if (dup) {
 		strcpy(dup, str);
 	}
 	return dup;
->>>>>>> 318e1be2
-}+}
