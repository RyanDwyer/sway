#define _POSIX_C_SOURCE 200809L
#include <assert.h>
#include <stdlib.h>
#include <strings.h>
#include <time.h>
#include <wayland-server.h>
#include <wlr/render/wlr_renderer.h>
#include <wlr/types/wlr_box.h>
#include <wlr/types/wlr_matrix.h>
#include <wlr/types/wlr_output_damage.h>
#include <wlr/types/wlr_output_layout.h>
#include <wlr/types/wlr_output.h>
#include <wlr/types/wlr_surface.h>
#include <wlr/util/region.h>
#include "log.h"
#include "sway/config.h"
#include "sway/input/input-manager.h"
#include "sway/input/seat.h"
#include "sway/layers.h"
#include "sway/output.h"
#include "sway/server.h"
#include "sway/tree/arrange.h"
#include "sway/tree/container.h"
#include "sway/tree/layout.h"
#include "sway/tree/view.h"
#include "sway/tree/workspace.h"

struct sway_container *output_by_name(const char *name) {
	for (int i = 0; i < root_container.children->length; ++i) {
		struct sway_container *output = root_container.children->items[i];
		if (strcasecmp(output->name, name) == 0) {
			return output;
		}
	}
	return NULL;
}

/**
 * Rotate a child's position relative to a parent. The parent size is (pw, ph),
 * the child position is (*sx, *sy) and its size is (sw, sh).
 */
static void rotate_child_position(double *sx, double *sy, double sw, double sh,
		double pw, double ph, float rotation) {
	if (rotation == 0.0f) {
		return;
	}

	// Coordinates relative to the center of the subsurface
	double ox = *sx - pw/2 + sw/2,
		oy = *sy - ph/2 + sh/2;
	// Rotated coordinates
	double rx = cos(-rotation)*ox - sin(-rotation)*oy,
		ry = cos(-rotation)*oy + sin(-rotation)*ox;
	*sx = rx + pw/2 - sw/2;
	*sy = ry + ph/2 - sh/2;
}

/**
 * Contains a surface's root geometry information. For instance, when rendering
 * a popup, this will contain the parent view's position and size.
 */
struct root_geometry {
	double x, y;
	int width, height;
	float rotation;
};

struct render_data {
	struct root_geometry root_geo;
	struct sway_output *output;
	pixman_region32_t *damage;
	struct sway_view *view;
	float alpha;
};

static bool get_surface_box(struct root_geometry *geo,
		struct sway_output *output, struct wlr_surface *surface, int sx, int sy,
		struct wlr_box *surface_box) {
	if (!wlr_surface_has_buffer(surface)) {
		return false;
	}

	int sw = surface->current->width;
	int sh = surface->current->height;

	double _sx = sx, _sy = sy;
	rotate_child_position(&_sx, &_sy, sw, sh, geo->width, geo->height,
		geo->rotation);

	struct wlr_box box = {
		.x = geo->x + _sx,
		.y = geo->y + _sy,
		.width = sw,
		.height = sh,
	};
	if (surface_box != NULL) {
		memcpy(surface_box, &box, sizeof(struct wlr_box));
	}

	struct wlr_box rotated_box;
	wlr_box_rotated_bounds(&box, geo->rotation, &rotated_box);

	struct wlr_box output_box = {
		.width = output->swayc->width,
		.height = output->swayc->height,
	};

	struct wlr_box intersection;
	return wlr_box_intersection(&output_box, &rotated_box, &intersection);
}

static bool get_view_box(struct root_geometry *geo,
		struct sway_output *output, struct sway_view *view, int sx, int sy,
		struct wlr_box *surface_box) {
	int sw = view->width;
	int sh = view->height;

	double _sx = sx, _sy = sy;
	rotate_child_position(&_sx, &_sy, sw, sh, geo->width, geo->height,
		geo->rotation);

	struct wlr_box box = {
		.x = geo->x + _sx,
		.y = geo->y + _sy,
		.width = sw,
		.height = sh,
	};
	if (surface_box != NULL) {
		memcpy(surface_box, &box, sizeof(struct wlr_box));
	}

	struct wlr_box rotated_box;
	wlr_box_rotated_bounds(&box, geo->rotation, &rotated_box);

	struct wlr_box output_box = {
		.width = output->swayc->width,
		.height = output->swayc->height,
	};

	struct wlr_box intersection;
	return wlr_box_intersection(&output_box, &rotated_box, &intersection);
}

static void surface_for_each_surface(struct wlr_surface *surface,
		double ox, double oy, struct root_geometry *geo,
		wlr_surface_iterator_func_t iterator, void *user_data) {
	geo->x = ox;
	geo->y = oy;
	geo->width = surface->current->width;
	geo->height = surface->current->height;
	geo->rotation = 0;

	wlr_surface_for_each_surface(surface, iterator, user_data);
}

static void output_view_for_each_surface(struct sway_view *view,
		struct root_geometry *geo, wlr_surface_iterator_func_t iterator,
		void *user_data) {
	struct render_data *data = user_data;
	geo->x = view->x - data->output->swayc->x;
	geo->y = view->y - data->output->swayc->y;
	geo->width = view->surface->current->width;
	geo->height = view->surface->current->height;
	geo->rotation = 0; // TODO

	view_for_each_surface(view, iterator, user_data);
}

static void layer_for_each_surface(struct wl_list *layer_surfaces,
		struct root_geometry *geo, wlr_surface_iterator_func_t iterator,
		void *user_data) {
	struct sway_layer_surface *layer_surface;
	wl_list_for_each(layer_surface, layer_surfaces, link) {
		struct wlr_layer_surface *wlr_layer_surface =
			layer_surface->layer_surface;
		surface_for_each_surface(wlr_layer_surface->surface,
			layer_surface->geo.x, layer_surface->geo.y, geo, iterator,
			user_data);
	}
}

static void unmanaged_for_each_surface(struct wl_list *unmanaged,
		struct sway_output *output, struct root_geometry *geo,
		wlr_surface_iterator_func_t iterator, void *user_data) {
	struct sway_xwayland_unmanaged *unmanaged_surface;
	wl_list_for_each(unmanaged_surface, unmanaged, link) {
		struct wlr_xwayland_surface *xsurface =
			unmanaged_surface->wlr_xwayland_surface;
		double ox = unmanaged_surface->lx - output->swayc->x;
		double oy = unmanaged_surface->ly - output->swayc->y;

		surface_for_each_surface(xsurface->surface, ox, oy, geo,
			iterator, user_data);
	}
}

static void drag_icons_for_each_surface(struct wl_list *drag_icons,
		struct sway_output *output, struct root_geometry *geo,
		wlr_surface_iterator_func_t iterator, void *user_data) {
	struct sway_drag_icon *drag_icon;
	wl_list_for_each(drag_icon, drag_icons, link) {
		double ox = drag_icon->x - output->swayc->x;
		double oy = drag_icon->y - output->swayc->y;

		if (drag_icon->wlr_drag_icon->mapped) {
			surface_for_each_surface(drag_icon->wlr_drag_icon->surface,
				ox, oy, geo, iterator, user_data);
		}
	}
}

static void scale_box(struct wlr_box *box, float scale) {
	box->x *= scale;
	box->y *= scale;
	box->width *= scale;
	box->height *= scale;
}

static void scissor_output(struct wlr_output *wlr_output,
		pixman_box32_t *rect) {
	struct wlr_renderer *renderer = wlr_backend_get_renderer(wlr_output->backend);
	assert(renderer);

	struct wlr_box box = {
		.x = rect->x1,
		.y = rect->y1,
		.width = rect->x2 - rect->x1,
		.height = rect->y2 - rect->y1,
	};

	int ow, oh;
	wlr_output_transformed_resolution(wlr_output, &ow, &oh);

	enum wl_output_transform transform =
		wlr_output_transform_invert(wlr_output->transform);
	wlr_box_transform(&box, transform, ow, oh, &box);

	wlr_renderer_scissor(renderer, &box);
}

static void render_texture(struct wlr_output *wlr_output,
		pixman_region32_t *output_damage, struct wlr_texture *texture,
		const struct wlr_box *box, const float matrix[static 9], float alpha) {
	struct wlr_renderer *renderer =
		wlr_backend_get_renderer(wlr_output->backend);

	pixman_region32_t damage;
	pixman_region32_init(&damage);
	pixman_region32_union_rect(&damage, &damage, box->x, box->y,
		box->width, box->height);
	pixman_region32_intersect(&damage, &damage, output_damage);
	bool damaged = pixman_region32_not_empty(&damage);
	if (!damaged) {
		goto damage_finish;
	}

	int nrects;
	pixman_box32_t *rects = pixman_region32_rectangles(&damage, &nrects);
	for (int i = 0; i < nrects; ++i) {
		scissor_output(wlr_output, &rects[i]);
		wlr_render_texture_with_matrix(renderer, texture, matrix, alpha);
	}

damage_finish:
	pixman_region32_fini(&damage);
}

static void render_surface_iterator(struct wlr_surface *surface, int sx, int sy,
		void *_data) {
	struct render_data *data = _data;
	struct wlr_output *wlr_output = data->output->wlr_output;
	float rotation = data->root_geo.rotation;
	pixman_region32_t *output_damage = data->damage;
	float alpha = data->alpha;

<<<<<<< HEAD
	struct wlr_texture *texture = NULL;
	struct wlr_box box;
	bool intersects;

	// If this is the main surface of a view, render the saved_texture instead
	// if it exists. It exists when we are mid-transaction.
	if (data->view && data->view->saved_texture &&
			data->view->surface == surface) {
		texture = data->view->saved_texture;
		intersects = get_view_box(&data->root_geo, data->output, data->view,
				sx, sy, &box);
	} else {
		if (!wlr_surface_has_buffer(surface)) {
			return;
		}
		texture = surface->texture;
		intersects = get_surface_box(&data->root_geo, data->output, surface,
				sx, sy, &box);
=======
	struct wlr_texture *texture = wlr_surface_get_texture(surface);
	if (texture == NULL) {
		return;
>>>>>>> 202ee511
	}

	if (!intersects) {
		return;
	}

	scale_box(&box, wlr_output->scale);

	float matrix[9];
	enum wl_output_transform transform =
		wlr_output_transform_invert(surface->current->transform);
	wlr_matrix_project_box(matrix, &box, transform, rotation,
		wlr_output->transform_matrix);

	render_texture(wlr_output, output_damage, texture, &box, matrix, alpha);
}

static void render_layer(struct sway_output *output,
		pixman_region32_t *damage, struct wl_list *layer_surfaces) {
	struct render_data data = {
		.output = output,
		.damage = damage,
		.alpha = 1.0f,
	};
	layer_for_each_surface(layer_surfaces, &data.root_geo,
		render_surface_iterator, &data);
}

static void render_unmanaged(struct sway_output *output,
		pixman_region32_t *damage, struct wl_list *unmanaged) {
	struct render_data data = {
		.output = output,
		.damage = damage,
		.alpha = 1.0f,
	};
	unmanaged_for_each_surface(unmanaged, output, &data.root_geo,
		render_surface_iterator, &data);
}

static void render_drag_icons(struct sway_output *output,
		pixman_region32_t *damage, struct wl_list *drag_icons) {
	struct render_data data = {
		.output = output,
		.damage = damage,
		.alpha = 1.0f,
	};
	drag_icons_for_each_surface(drag_icons, output, &data.root_geo,
		render_surface_iterator, &data);
}

static void render_rect(struct wlr_output *wlr_output,
		pixman_region32_t *output_damage, const struct wlr_box *_box,
		float color[static 4]) {
	struct wlr_renderer *renderer =
		wlr_backend_get_renderer(wlr_output->backend);

	struct wlr_box box;
	memcpy(&box, _box, sizeof(struct wlr_box));
	box.x -= wlr_output->lx * wlr_output->scale;
	box.y -= wlr_output->ly * wlr_output->scale;

	pixman_region32_t damage;
	pixman_region32_init(&damage);
	pixman_region32_union_rect(&damage, &damage, box.x, box.y,
		box.width, box.height);
	pixman_region32_intersect(&damage, &damage, output_damage);
	bool damaged = pixman_region32_not_empty(&damage);
	if (!damaged) {
		goto damage_finish;
	}

	int nrects;
	pixman_box32_t *rects = pixman_region32_rectangles(&damage, &nrects);
	for (int i = 0; i < nrects; ++i) {
		scissor_output(wlr_output, &rects[i]);
		wlr_render_rect(renderer, &box, color,
			wlr_output->transform_matrix);
	}

damage_finish:
	pixman_region32_fini(&damage);
}

static void premultiply_alpha(float color[4], float opacity) {
	color[3] *= opacity;
	color[0] *= color[3];
	color[1] *= color[3];
	color[2] *= color[3];
}

static void render_view_surfaces(struct sway_view *view,
		struct sway_output *output, pixman_region32_t *damage, float alpha) {
	struct render_data data = {
		.output = output,
		.damage = damage,
		.view = view,
		.alpha = alpha,
	};
	output_view_for_each_surface(
			view, &data.root_geo, render_surface_iterator, &data);
}

/**
 * Render a view's surface and left/bottom/right borders.
 */
static void render_view(struct sway_output *output, pixman_region32_t *damage,
		struct sway_container *con, struct border_colors *colors) {
	struct sway_view *view = con->sway_view;
	render_view_surfaces(view, output, damage, view->swayc->alpha);

	struct wlr_box box;
	float output_scale = output->wlr_output->scale;
	float color[4];

	if (view->border != B_NONE) {
		if (view->border_left) {
			memcpy(&color, colors->child_border, sizeof(float) * 4);
			premultiply_alpha(color, con->alpha);
			box.x = con->x;
			box.y = view->y;
			box.width = view->border_thickness;
			box.height = view->height;
			scale_box(&box, output_scale);
			render_rect(output->wlr_output, damage, &box, color);
		}

		if (view->border_right) {
			if (con->parent->children->length == 1
					&& con->parent->layout == L_HORIZ) {
				memcpy(&color, colors->indicator, sizeof(float) * 4);
			} else {
				memcpy(&color, colors->child_border, sizeof(float) * 4);
			}
			premultiply_alpha(color, con->alpha);
			box.x = view->x + view->width;
			box.y = view->y;
			box.width = view->border_thickness;
			box.height = view->height;
			scale_box(&box, output_scale);
			render_rect(output->wlr_output, damage, &box, color);
		}

		if (view->border_bottom) {
			if (con->parent->children->length == 1
					&& con->parent->layout == L_VERT) {
				memcpy(&color, colors->indicator, sizeof(float) * 4);
			} else {
				memcpy(&color, colors->child_border, sizeof(float) * 4);
			}
			premultiply_alpha(color, con->alpha);
			box.x = con->x;
			box.y = view->y + view->height;
			box.width = con->width;
			box.height = view->border_thickness;
			scale_box(&box, output_scale);
			render_rect(output->wlr_output, damage, &box, color);
		}
	}
}

/**
 * Render a titlebar.
 *
 * Care must be taken not to render over the same pixel multiple times,
 * otherwise the colors will be incorrect when using opacity.
 *
 * The height is: 1px border, 3px padding, font height, 3px padding, 1px border
 * The left side for L_TABBED is: 1px border, 2px padding, title
 * The left side for other layouts is: 3px padding, title
 */
static void render_titlebar(struct sway_output *output,
		pixman_region32_t *output_damage, struct sway_container *con,
		int x, int y, int width,
		struct border_colors *colors, struct wlr_texture *title_texture,
		struct wlr_texture *marks_texture) {
	struct wlr_box box;
	float color[4];
	struct sway_view *view = con->type == C_VIEW ? con->sway_view : NULL;
	float output_scale = output->wlr_output->scale;
	enum sway_container_layout layout = con->parent->layout;
	bool is_last_child =
		con->parent->children->items[con->parent->children->length - 1] == con;

	// Single pixel bar above title
	memcpy(&color, colors->border, sizeof(float) * 4);
	premultiply_alpha(color, con->alpha);
	box.x = x;
	box.y = y;
	box.width = width;
	box.height = TITLEBAR_BORDER_THICKNESS;
	scale_box(&box, output_scale);
	render_rect(output->wlr_output, output_damage, &box, color);

	// Single pixel bar below title
	size_t left_offset = 0, right_offset = 0;
	bool connects_sides = false;
	if (layout == L_HORIZ || layout == L_VERT ||
			(layout == L_STACKED && is_last_child)) {
		if (view) {
			left_offset = view->border_left * view->border_thickness;
			right_offset = view->border_right * view->border_thickness;
			connects_sides = true;
		}
	}
	box.x = x + left_offset;
	box.y = y + container_titlebar_height() - TITLEBAR_BORDER_THICKNESS;
	box.width = width - left_offset - right_offset;
	box.height = TITLEBAR_BORDER_THICKNESS;
	scale_box(&box, output_scale);
	render_rect(output->wlr_output, output_damage, &box, color);

	if (layout == L_TABBED) {
		// Single pixel left edge
		box.x = x;
		box.y = y + TITLEBAR_BORDER_THICKNESS;
		box.width = TITLEBAR_BORDER_THICKNESS;
		box.height =
			container_titlebar_height() - TITLEBAR_BORDER_THICKNESS * 2;
		scale_box(&box, output_scale);
		render_rect(output->wlr_output, output_damage, &box, color);

		// Single pixel right edge
		box.x = (x + width - TITLEBAR_BORDER_THICKNESS) * output_scale;
		render_rect(output->wlr_output, output_damage, &box, color);
	}

	size_t inner_width = width - TITLEBAR_H_PADDING * 2;

	// Marks
	size_t marks_width = 0;
	if (config->show_marks && marks_texture) {
		struct wlr_box texture_box;
		wlr_texture_get_size(marks_texture,
			&texture_box.width, &texture_box.height);
		texture_box.x = (x - output->swayc->x + width - TITLEBAR_H_PADDING)
			* output_scale - texture_box.width;
		texture_box.y = (y - output->swayc->y + TITLEBAR_V_PADDING)
			* output_scale;

		float matrix[9];
		wlr_matrix_project_box(matrix, &texture_box,
			WL_OUTPUT_TRANSFORM_NORMAL,
			0.0, output->wlr_output->transform_matrix);

		if (inner_width * output_scale < texture_box.width) {
			texture_box.width = inner_width * output_scale;
		}
		render_texture(output->wlr_output, output_damage, marks_texture,
			&texture_box, matrix, con->alpha);
		marks_width = texture_box.width;
	}

	// Title text
	size_t title_width = 0;
	if (title_texture) {
		struct wlr_box texture_box;
		wlr_texture_get_size(title_texture,
			&texture_box.width, &texture_box.height);
		texture_box.x = (x - output->swayc->x + TITLEBAR_H_PADDING)
			* output_scale;
		texture_box.y = (y - output->swayc->y + TITLEBAR_V_PADDING)
			* output_scale;

		float matrix[9];
		wlr_matrix_project_box(matrix, &texture_box,
			WL_OUTPUT_TRANSFORM_NORMAL,
			0.0, output->wlr_output->transform_matrix);

		if (inner_width * output_scale - marks_width < texture_box.width) {
			texture_box.width = inner_width * output_scale - marks_width;
		}
		render_texture(output->wlr_output, output_damage, title_texture,
			&texture_box, matrix, con->alpha);
		title_width = texture_box.width;
	}

	// Padding above title
	memcpy(&color, colors->background, sizeof(float) * 4);
	premultiply_alpha(color, con->alpha);
	box.x = x + (layout == L_TABBED) * TITLEBAR_BORDER_THICKNESS;
	box.y = y + TITLEBAR_BORDER_THICKNESS;
	box.width = width - (layout == L_TABBED) * TITLEBAR_BORDER_THICKNESS * 2;
	box.height = TITLEBAR_V_PADDING - TITLEBAR_BORDER_THICKNESS;
	scale_box(&box, output_scale);
	render_rect(output->wlr_output, output_damage, &box, color);

	// Padding below title
	box.y = (y + TITLEBAR_V_PADDING + config->font_height) * output_scale;
	render_rect(output->wlr_output, output_damage, &box, color);

	// Filler between title and marks
	box.width = inner_width * output_scale - title_width - marks_width;
	if (box.width > 0) {
		box.x = (x + TITLEBAR_H_PADDING) * output_scale + title_width;
		box.y = (y + TITLEBAR_V_PADDING) * output_scale;
		box.height = config->font_height * output_scale;
		render_rect(output->wlr_output, output_damage, &box, color);
	}

	// Padding left of title
	left_offset = (layout == L_TABBED) * TITLEBAR_BORDER_THICKNESS;
	box.x = x + left_offset;
	box.y = y + TITLEBAR_V_PADDING;
	box.width = TITLEBAR_H_PADDING - left_offset;
	box.height = config->font_height;
	scale_box(&box, output_scale);
	render_rect(output->wlr_output, output_damage, &box, color);

	// Padding right of marks
	right_offset = (layout == L_TABBED) * TITLEBAR_BORDER_THICKNESS;
	box.x = x + width - TITLEBAR_H_PADDING;
	box.y = y + TITLEBAR_V_PADDING;
	box.width = TITLEBAR_H_PADDING - right_offset;
	box.height = config->font_height;
	scale_box(&box, output_scale);
	render_rect(output->wlr_output, output_damage, &box, color);

	if (connects_sides) {
		// Left pixel in line with bottom bar
		box.x = x;
		box.y = y + container_titlebar_height() - TITLEBAR_BORDER_THICKNESS;
		box.width = view->border_thickness * view->border_left;
		box.height = TITLEBAR_BORDER_THICKNESS;
		scale_box(&box, output_scale);
		render_rect(output->wlr_output, output_damage, &box, color);

		// Right pixel in line with bottom bar
		box.x = x + width - view->border_thickness * view->border_right;
		box.y = y + container_titlebar_height() - TITLEBAR_BORDER_THICKNESS;
		box.width = view->border_thickness * view->border_right;
		box.height = TITLEBAR_BORDER_THICKNESS;
		scale_box(&box, output_scale);
		render_rect(output->wlr_output, output_damage, &box, color);
	}
}

/**
 * Render the top border line for a view using "border pixel".
 */
static void render_top_border(struct sway_output *output,
		pixman_region32_t *output_damage, struct sway_container *con,
		struct border_colors *colors) {
	struct sway_view *view = con->sway_view;
	if (!view->border_top) {
		return;
	}
	struct wlr_box box;
	float color[4];
	float output_scale = output->wlr_output->scale;

	// Child border - top edge
	memcpy(&color, colors->child_border, sizeof(float) * 4);
	premultiply_alpha(color, con->alpha);
	box.x = con->x;
	box.y = con->y;
	box.width = con->width;
	box.height = view->border_thickness;
	scale_box(&box, output_scale);
	render_rect(output->wlr_output, output_damage, &box, color);
}

static void render_container(struct sway_output *output,
	pixman_region32_t *damage, struct sway_container *con, bool parent_focused);

/**
 * Render a container's children using a L_HORIZ or L_VERT layout.
 *
 * Wrap child views in borders and leave child containers borderless because
 * they'll apply their own borders to their children.
 */
static void render_container_simple(struct sway_output *output,
		pixman_region32_t *damage, struct sway_container *con,
		bool parent_focused) {
	struct sway_seat *seat = input_manager_current_seat(input_manager);
	struct sway_container *focus = seat_get_focus(seat);

	for (int i = 0; i < con->children->length; ++i) {
		struct sway_container *child = con->children->items[i];

		if (child->type == C_VIEW) {
			struct border_colors *colors;
			struct wlr_texture *title_texture;
			struct wlr_texture *marks_texture;
			if (focus == child || parent_focused) {
				colors = &config->border_colors.focused;
				title_texture = child->title_focused;
				marks_texture = child->sway_view->marks_focused;
			} else if (seat_get_focus_inactive(seat, con) == child) {
				colors = &config->border_colors.focused_inactive;
				title_texture = child->title_focused_inactive;
				marks_texture = child->sway_view->marks_focused_inactive;
			} else {
				colors = &config->border_colors.unfocused;
				title_texture = child->title_unfocused;
				marks_texture = child->sway_view->marks_unfocused;
			}

			if (child->sway_view->border == B_NORMAL) {
				render_titlebar(output, damage, child, child->x, child->y,
						child->width, colors, title_texture, marks_texture);
			} else {
				render_top_border(output, damage, child, colors);
			}
			render_view(output, damage, child, colors);
		} else {
			render_container(output, damage, child,
					parent_focused || focus == child);
		}
	}
}

/**
 * Render a container's children using the L_TABBED layout.
 */
static void render_container_tabbed(struct sway_output *output,
		pixman_region32_t *damage, struct sway_container *con,
		bool parent_focused) {
	if (!con->children->length) {
		return;
	}
	struct sway_seat *seat = input_manager_current_seat(input_manager);
	struct sway_container *focus = seat_get_focus(seat);
	struct sway_container *current = seat_get_active_child(seat, con);
	struct border_colors *current_colors = NULL;

	// Render tabs
	for (int i = 0; i < con->children->length; ++i) {
		struct sway_container *child = con->children->items[i];
		struct border_colors *colors;
		struct wlr_texture *title_texture;
		struct wlr_texture *marks_texture;
		struct sway_view *view =
			child->type == C_VIEW ? child->sway_view : NULL;

		if (focus == child || parent_focused) {
			colors = &config->border_colors.focused;
			title_texture = child->title_focused;
			marks_texture = view ? view->marks_focused : NULL;
		} else if (child == current) {
			colors = &config->border_colors.focused_inactive;
			title_texture = child->title_focused_inactive;
			marks_texture = view ? view->marks_focused : NULL;
		} else {
			colors = &config->border_colors.unfocused;
			title_texture = child->title_unfocused;
			marks_texture = view ? view->marks_unfocused : NULL;
		}

		int tab_width = con->width / con->children->length;
		int x = con->x + tab_width * i;
		// Make last tab use the remaining width of the parent
		if (i == con->children->length - 1) {
			tab_width = con->width - tab_width * i;
		}

		render_titlebar(output, damage, child, x, child->y, tab_width, colors,
				title_texture, marks_texture);

		if (child == current) {
			current_colors = colors;
		}
	}

	// Render surface and left/right/bottom borders
	if (current->type == C_VIEW) {
		render_view(output, damage, current, current_colors);
	} else {
		render_container(output, damage, current,
				parent_focused || current == focus);
	}
}

/**
 * Render a container's children using the L_STACKED layout.
 */
static void render_container_stacked(struct sway_output *output,
		pixman_region32_t *damage, struct sway_container *con,
		bool parent_focused) {
	if (!con->children->length) {
		return;
	}
	struct sway_seat *seat = input_manager_current_seat(input_manager);
	struct sway_container *focus = seat_get_focus(seat);
	struct sway_container *current = seat_get_active_child(seat, con);
	struct border_colors *current_colors = NULL;

	// Render titles
	for (int i = 0; i < con->children->length; ++i) {
		struct sway_container *child = con->children->items[i];
		struct border_colors *colors;
		struct wlr_texture *title_texture;
		struct wlr_texture *marks_texture;
		struct sway_view *view =
			child->type == C_VIEW ? child->sway_view : NULL;

		if (focus == child || parent_focused) {
			colors = &config->border_colors.focused;
			title_texture = child->title_focused;
			marks_texture = view ? view->marks_focused : NULL;
		} else if (child == current) {
			colors = &config->border_colors.focused_inactive;
			title_texture = child->title_focused_inactive;
			marks_texture = view ? view->marks_focused_inactive : NULL;
		} else {
			colors = &config->border_colors.unfocused;
			title_texture = child->title_unfocused;
			marks_texture = view ? view->marks_unfocused : NULL;
		}

		int y = con->current.swayc_y + container_titlebar_height() * i;
		render_titlebar(output, damage, child, child->current.swayc_x, y,
				child->current.swayc_width, colors,
				title_texture, marks_texture);

		if (child == current) {
			current_colors = colors;
		}
	}

	// Render surface and left/right/bottom borders
	if (current->type == C_VIEW) {
		render_view(output, damage, current, current_colors);
	} else {
		render_container(output, damage, current,
				parent_focused || current == focus);
	}
}

static void render_container(struct sway_output *output,
		pixman_region32_t *damage, struct sway_container *con,
		bool parent_focused) {
	switch (con->current.layout) {
	case L_NONE:
	case L_HORIZ:
	case L_VERT:
		render_container_simple(output, damage, con, parent_focused);
		break;
	case L_STACKED:
		render_container_stacked(output, damage, con, parent_focused);
		break;
	case L_TABBED:
		render_container_tabbed(output, damage, con, parent_focused);
		break;
	case L_FLOATING:
		sway_assert(false, "Didn't expect to see floating here");
	}
}

static void render_floating_container(struct sway_output *soutput,
		pixman_region32_t *damage, struct sway_container *con) {
	if (con->type == C_VIEW) {
		struct sway_view *view = con->sway_view;
		struct sway_seat *seat = input_manager_current_seat(input_manager);
		struct sway_container *focus = seat_get_focus(seat);
		struct border_colors *colors;
		struct wlr_texture *title_texture;
		struct wlr_texture *marks_texture;

		if (focus == con) {
			colors = &config->border_colors.focused;
			title_texture = con->title_focused;
			marks_texture = view->marks_focused;
		} else {
			colors = &config->border_colors.unfocused;
			title_texture = con->title_unfocused;
			marks_texture = view->marks_unfocused;
		}

		if (con->current.border == B_NORMAL) {
			render_titlebar(soutput, damage, con, con->current.swayc_x,
					con->current.swayc_y, con->current.swayc_width, colors,
					title_texture, marks_texture);
		} else {
			render_top_border(soutput, damage, con, colors);
		}
		render_view(soutput, damage, con, colors);
	} else {
		render_container(soutput, damage, con, false);
	}
}

static void render_floating(struct sway_output *soutput,
		pixman_region32_t *damage) {
	for (int i = 0; i < root_container.children->length; ++i) {
		struct sway_container *output = root_container.children->items[i];
		for (int j = 0; j < output->children->length; ++j) {
			struct sway_container *workspace = output->children->items[j];
			struct sway_workspace *ws = workspace->sway_workspace;
			if (!workspace_is_visible(workspace)) {
				continue;
			}
			for (int k = 0; k < ws->floating->children->length; ++k) {
				struct sway_container *floater =
					ws->floating->children->items[k];
				render_floating_container(soutput, damage, floater);
			}
		}
	}
}

static struct sway_container *output_get_active_workspace(
		struct sway_output *output) {
	struct sway_seat *seat = input_manager_current_seat(input_manager);
	struct sway_container *focus =
		seat_get_focus_inactive(seat, output->swayc);
	if (!focus) {
		// We've never been to this output before
		focus = output->swayc->children->items[0];
	}
	struct sway_container *workspace = focus;
	if (workspace->type != C_WORKSPACE) {
		workspace = container_parent(workspace, C_WORKSPACE);
	}
	return workspace;
}

static void render_output(struct sway_output *output, struct timespec *when,
		pixman_region32_t *damage) {
	struct wlr_output *wlr_output = output->wlr_output;

	struct wlr_renderer *renderer =
	wlr_backend_get_renderer(wlr_output->backend);
	if (!sway_assert(renderer != NULL,
			"expected the output backend to have a renderer")) {
		return;
	}

	wlr_renderer_begin(renderer, wlr_output->width, wlr_output->height);

	bool damage_whole_before_swap = false;
	if (!pixman_region32_not_empty(damage)) {
		// Output isn't damaged but needs buffer swap
		goto renderer_end;
	}

	const char *damage_debug = getenv("SWAY_DAMAGE_DEBUG");
	if (damage_debug != NULL) {
		if (strcmp(damage_debug, "highlight") == 0) {
			wlr_renderer_clear(renderer, (float[]){1, 1, 0, 1});
			damage_whole_before_swap = true;
		} else if (strcmp(damage_debug, "rerender") == 0) {
			int width, height;
			wlr_output_transformed_resolution(wlr_output, &width, &height);
			pixman_region32_union_rect(damage, damage, 0, 0, width, height);
		}
	}

	struct sway_container *workspace = output_get_active_workspace(output);

	if (workspace->sway_workspace->fullscreen) {
		float clear_color[] = {0.0f, 0.0f, 0.0f, 1.0f};

		int nrects;
		pixman_box32_t *rects = pixman_region32_rectangles(damage, &nrects);
		for (int i = 0; i < nrects; ++i) {
			scissor_output(wlr_output, &rects[i]);
			wlr_renderer_clear(renderer, clear_color);
		}

		// TODO: handle views smaller than the output
		render_view_surfaces(
				workspace->sway_workspace->fullscreen, output, damage, 1.0f);

		if (workspace->sway_workspace->fullscreen->type == SWAY_VIEW_XWAYLAND) {
			render_unmanaged(output, damage,
				&root_container.sway_root->xwayland_unmanaged);
		}
	} else {
		float clear_color[] = {0.25f, 0.25f, 0.25f, 1.0f};

		int nrects;
		pixman_box32_t *rects = pixman_region32_rectangles(damage, &nrects);
		for (int i = 0; i < nrects; ++i) {
			scissor_output(wlr_output, &rects[i]);
			wlr_renderer_clear(renderer, clear_color);
		}

		render_layer(output, damage,
			&output->layers[ZWLR_LAYER_SHELL_V1_LAYER_BACKGROUND]);
		render_layer(output, damage,
			&output->layers[ZWLR_LAYER_SHELL_V1_LAYER_BOTTOM]);

		struct sway_seat *seat = input_manager_current_seat(input_manager);
		struct sway_container *focus = seat_get_focus(seat);
		render_container(output, damage, workspace, focus == workspace);
		render_floating(output, damage);

		render_unmanaged(output, damage,
			&root_container.sway_root->xwayland_unmanaged);
		render_layer(output, damage,
			&output->layers[ZWLR_LAYER_SHELL_V1_LAYER_TOP]);
	}
	render_layer(output, damage,
		&output->layers[ZWLR_LAYER_SHELL_V1_LAYER_OVERLAY]);
	render_drag_icons(output, damage, &root_container.sway_root->drag_icons);

renderer_end:
	if (root_container.sway_root->debug_tree) {
		wlr_render_texture(renderer, root_container.sway_root->debug_tree,
			wlr_output->transform_matrix, 0, 0, 1);
	}

	if (damage_whole_before_swap || root_container.sway_root->debug_tree) {
		int width, height;
		wlr_output_transformed_resolution(wlr_output, &width, &height);
		pixman_region32_union_rect(damage, damage, 0, 0, width, height);
	}

	wlr_renderer_scissor(renderer, NULL);
	wlr_renderer_end(renderer);
	if (!wlr_output_damage_swap_buffers(output->damage, when, damage)) {
		return;
	}
	output->last_frame = *when;
}

struct send_frame_done_data {
	struct root_geometry root_geo;
	struct sway_output *output;
	struct timespec *when;
};

static void send_frame_done_iterator(struct wlr_surface *surface,
		int sx, int sy, void *_data) {
	struct send_frame_done_data *data = _data;

	bool intersects = get_surface_box(&data->root_geo, data->output, surface,
		sx, sy, NULL);
	if (intersects) {
		wlr_surface_send_frame_done(surface, data->when);
	}
}

static void send_frame_done_layer(struct send_frame_done_data *data,
		struct wl_list *layer_surfaces) {
	layer_for_each_surface(layer_surfaces, &data->root_geo,
		send_frame_done_iterator, data);
}

static void send_frame_done_unmanaged(struct send_frame_done_data *data,
		struct wl_list *unmanaged) {
	unmanaged_for_each_surface(unmanaged, data->output, &data->root_geo,
		send_frame_done_iterator, data);
}

static void send_frame_done_drag_icons(struct send_frame_done_data *data,
		struct wl_list *drag_icons) {
	drag_icons_for_each_surface(drag_icons, data->output, &data->root_geo,
		send_frame_done_iterator, data);
}

static void send_frame_done_container_iterator(struct sway_container *con,
		void *_data) {
	struct send_frame_done_data *data = _data;
	if (!sway_assert(con->type == C_VIEW, "expected a view")) {
		return;
	}

	if (!view_is_visible(con->sway_view)) {
		return;
	}

	output_view_for_each_surface(con->sway_view, &data->root_geo,
		send_frame_done_iterator, data);
}

static void send_frame_done_container(struct send_frame_done_data *data,
		struct sway_container *con) {
	container_descendants(con, C_VIEW,
		send_frame_done_container_iterator, data);
}

static void send_frame_done(struct sway_output *output, struct timespec *when) {
	struct send_frame_done_data data = {
		.output = output,
		.when = when,
	};

	struct sway_container *workspace = output_get_active_workspace(output);
	if (workspace->sway_workspace->fullscreen) {
		send_frame_done_container_iterator(
			workspace->sway_workspace->fullscreen->swayc, &data);

		if (workspace->sway_workspace->fullscreen->type == SWAY_VIEW_XWAYLAND) {
			send_frame_done_unmanaged(&data,
				&root_container.sway_root->xwayland_unmanaged);
		}
	} else {
		send_frame_done_layer(&data,
			&output->layers[ZWLR_LAYER_SHELL_V1_LAYER_BACKGROUND]);
		send_frame_done_layer(&data,
			&output->layers[ZWLR_LAYER_SHELL_V1_LAYER_BOTTOM]);

		send_frame_done_container(&data, workspace);
		send_frame_done_container(&data, workspace->sway_workspace->floating);

		send_frame_done_unmanaged(&data,
			&root_container.sway_root->xwayland_unmanaged);
		send_frame_done_layer(&data,
			&output->layers[ZWLR_LAYER_SHELL_V1_LAYER_TOP]);
	}

	send_frame_done_layer(&data,
		&output->layers[ZWLR_LAYER_SHELL_V1_LAYER_OVERLAY]);
	send_frame_done_drag_icons(&data, &root_container.sway_root->drag_icons);
}

static void damage_handle_frame(struct wl_listener *listener, void *data) {
	struct sway_output *output =
		wl_container_of(listener, output, damage_frame);

	if (!output->wlr_output->enabled) {
		return;
	}

	struct timespec now;
	clock_gettime(CLOCK_MONOTONIC, &now);

	bool needs_swap;
	pixman_region32_t damage;
	pixman_region32_init(&damage);
	if (!wlr_output_damage_make_current(output->damage, &needs_swap, &damage)) {
		return;
	}

	if (needs_swap) {
		render_output(output, &now, &damage);
	}

	pixman_region32_fini(&damage);

	// Send frame done to all visible surfaces
	send_frame_done(output, &now);
}

void output_damage_whole(struct sway_output *output) {
	wlr_output_damage_add_whole(output->damage);
}

struct damage_data {
	struct root_geometry root_geo;
	struct sway_output *output;
	bool whole;
};

static void damage_surface_iterator(struct wlr_surface *surface, int sx, int sy,
		void *_data) {
	struct damage_data *data = _data;
	struct sway_output *output = data->output;
	float rotation = data->root_geo.rotation;
	bool whole = data->whole;

	struct wlr_box box;
	bool intersects = get_surface_box(&data->root_geo, data->output, surface,
		sx, sy, &box);
	if (!intersects) {
		return;
	}

	scale_box(&box, output->wlr_output->scale);

	int center_x = box.x + box.width/2;
	int center_y = box.y + box.height/2;

	if (pixman_region32_not_empty(&surface->current->surface_damage)) {
		pixman_region32_t damage;
		pixman_region32_init(&damage);
		pixman_region32_copy(&damage, &surface->current->surface_damage);
		wlr_region_scale(&damage, &damage, output->wlr_output->scale);
		if (ceil(output->wlr_output->scale) > surface->current->scale) {
			// When scaling up a surface, it'll become blurry so we need to
			// expand the damage region
			wlr_region_expand(&damage, &damage,
				ceil(output->wlr_output->scale) - surface->current->scale);
		}
		pixman_region32_translate(&damage, box.x, box.y);
		wlr_region_rotated_bounds(&damage, &damage, rotation,
			center_x, center_y);
		wlr_output_damage_add(output->damage, &damage);
		pixman_region32_fini(&damage);
	}

	if (whole) {
		wlr_box_rotated_bounds(&box, rotation, &box);
		wlr_output_damage_add_box(output->damage, &box);
	}

	wlr_output_schedule_frame(output->wlr_output);
}

void output_damage_surface(struct sway_output *output, double ox, double oy,
		struct wlr_surface *surface, bool whole) {
	struct damage_data data = {
		.output = output,
		.whole = whole,
	};

	surface_for_each_surface(surface, ox, oy, &data.root_geo,
		damage_surface_iterator, &data);
}

static void output_damage_view(struct sway_output *output,
		struct sway_view *view, bool whole) {
	if (!sway_assert(view->swayc != NULL, "expected a view in the tree")) {
		return;
	}

	if (!view_is_visible(view)) {
		return;
	}

	struct damage_data data = {
		.output = output,
		.whole = whole,
	};

	output_view_for_each_surface(view, &data.root_geo,
		damage_surface_iterator, &data);
}

void output_damage_from_view(struct sway_output *output,
		struct sway_view *view) {
	output_damage_view(output, view, false);
}

// Expecting an unscaled box in layout coordinates
void output_damage_box(struct sway_output *output, struct wlr_box *_box) {
	struct wlr_box box;
	memcpy(&box, _box, sizeof(struct wlr_box));
	box.x -= output->swayc->current.swayc_x;
	box.y -= output->swayc->current.swayc_y;
	scale_box(&box, output->wlr_output->scale);
	wlr_output_damage_add_box(output->damage, &box);
}

static void output_damage_whole_container_iterator(struct sway_container *con,
		void *data) {
	struct sway_output *output = data;

	if (!sway_assert(con->type == C_VIEW, "expected a view")) {
		return;
	}

	output_damage_view(output, con->sway_view, true);
}

void output_damage_whole_container(struct sway_output *output,
		struct sway_container *con) {
	struct wlr_box box = {
		.x = con->current.swayc_x - output->wlr_output->lx,
		.y = con->current.swayc_y - output->wlr_output->ly,
		.width = con->current.swayc_width,
		.height = con->current.swayc_height,
	};
	scale_box(&box, output->wlr_output->scale);
	wlr_output_damage_add_box(output->damage, &box);
}

static void damage_handle_destroy(struct wl_listener *listener, void *data) {
	struct sway_output *output =
		wl_container_of(listener, output, damage_destroy);
	container_destroy(output->swayc);
}

static void handle_destroy(struct wl_listener *listener, void *data) {
	struct sway_output *output = wl_container_of(listener, output, destroy);
	if (output->swayc) {
		container_destroy(output->swayc);
	}

	wl_list_remove(&output->link);
	wl_list_remove(&output->destroy.link);
	output->wlr_output->data = NULL;
	free(output);
}

static void handle_mode(struct wl_listener *listener, void *data) {
	struct sway_output *output = wl_container_of(listener, output, mode);
	arrange_layers(output);
	arrange_and_commit(output->swayc);
}

static void handle_transform(struct wl_listener *listener, void *data) {
	struct sway_output *output = wl_container_of(listener, output, transform);
	arrange_layers(output);
	arrange_and_commit(output->swayc);
}

static void handle_scale_iterator(struct sway_container *view, void *data) {
	view_update_marks_textures(view->sway_view);
}

static void handle_scale(struct wl_listener *listener, void *data) {
	struct sway_output *output = wl_container_of(listener, output, scale);
	arrange_layers(output);
	container_descendants(output->swayc, C_VIEW, handle_scale_iterator, NULL);
	arrange_and_commit(output->swayc);
}

void handle_new_output(struct wl_listener *listener, void *data) {
	struct sway_server *server = wl_container_of(listener, server, new_output);
	struct wlr_output *wlr_output = data;
	wlr_log(L_DEBUG, "New output %p: %s", wlr_output, wlr_output->name);

	struct sway_output *output = calloc(1, sizeof(struct sway_output));
	if (!output) {
		return;
	}
	output->wlr_output = wlr_output;
	wlr_output->data = output;
	output->server = server;
	output->damage = wlr_output_damage_create(wlr_output);

	wl_signal_add(&wlr_output->events.destroy, &output->destroy);
	output->destroy.notify = handle_destroy;

	wl_list_insert(&root_container.sway_root->outputs, &output->link);

	if (!wl_list_empty(&wlr_output->modes)) {
		struct wlr_output_mode *mode =
			wl_container_of(wlr_output->modes.prev, mode, link);
		wlr_output_set_mode(wlr_output, mode);
	}

	output_enable(output);
}

void output_enable(struct sway_output *output) {
	struct wlr_output *wlr_output = output->wlr_output;

	if (!sway_assert(output->swayc == NULL, "output is already enabled")) {
		return;
	}

	output->swayc = output_create(output);
	if (!output->swayc) {
		// Output is disabled
		return;
	}

	size_t len = sizeof(output->layers) / sizeof(output->layers[0]);
	for (size_t i = 0; i < len; ++i) {
		wl_list_init(&output->layers[i]);
	}

	input_manager_configure_xcursor(input_manager);

	wl_signal_add(&wlr_output->events.mode, &output->mode);
	output->mode.notify = handle_mode;
	wl_signal_add(&wlr_output->events.transform, &output->transform);
	output->transform.notify = handle_transform;
	wl_signal_add(&wlr_output->events.scale, &output->scale);
	output->scale.notify = handle_scale;

	wl_signal_add(&output->damage->events.frame, &output->damage_frame);
	output->damage_frame.notify = damage_handle_frame;
	wl_signal_add(&output->damage->events.destroy, &output->damage_destroy);
	output->damage_destroy.notify = damage_handle_destroy;

	arrange_layers(output);
	arrange_and_commit(&root_container);
}<|MERGE_RESOLUTION|>--- conflicted
+++ resolved
@@ -273,7 +273,6 @@
 	pixman_region32_t *output_damage = data->damage;
 	float alpha = data->alpha;
 
-<<<<<<< HEAD
 	struct wlr_texture *texture = NULL;
 	struct wlr_box box;
 	bool intersects;
@@ -286,17 +285,12 @@
 		intersects = get_view_box(&data->root_geo, data->output, data->view,
 				sx, sy, &box);
 	} else {
-		if (!wlr_surface_has_buffer(surface)) {
+		texture = wlr_surface_get_texture(surface);
+		if (texture == NULL) {
 			return;
 		}
-		texture = surface->texture;
 		intersects = get_surface_box(&data->root_geo, data->output, surface,
 				sx, sy, &box);
-=======
-	struct wlr_texture *texture = wlr_surface_get_texture(surface);
-	if (texture == NULL) {
-		return;
->>>>>>> 202ee511
 	}
 
 	if (!intersects) {
