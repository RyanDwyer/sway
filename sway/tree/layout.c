--- conflicted
+++ resolved
@@ -605,11 +605,7 @@
 			}
 			if (next->children && next->children->length) {
 				// TODO consider floating children as well
-<<<<<<< HEAD
-				return sway_seat_get_focus_by_type(seat, next, C_VIEW);
-=======
-				return seat_get_focus_inactive(seat, next);
->>>>>>> 0c0cc792
+				return seat_get_focus_by_type(seat, next, C_VIEW);
 			} else {
 				return next;
 			}
@@ -639,7 +635,7 @@
 						wrap_candidate = parent->children->items[0];
 					}
 					if (config->force_focus_wrapping) {
-						 return sway_seat_get_focus_by_type(seat,
+						 return seat_get_focus_by_type(seat,
 								 wrap_candidate, C_VIEW);
 					}
 				}
@@ -647,7 +643,7 @@
 				wlr_log(L_DEBUG,
 					"cont %d-%p dir %i sibling %d: %p", idx,
 					container, dir, desired, parent->children->items[desired]);
-				return sway_seat_get_focus_by_type(seat,
+				return seat_get_focus_by_type(seat,
 						parent->children->items[desired], C_VIEW);
 			}
 		}
@@ -706,9 +702,9 @@
 	cont->y = child->y;
 
 	if (child->type == C_WORKSPACE) {
-		struct sway_seat *seat = sway_input_manager_get_default_seat(input_manager);
+		struct sway_seat *seat = input_manager_get_default_seat(input_manager);
 		struct sway_container *workspace = child;
-		bool set_focus = (sway_seat_get_focus(seat) == workspace);
+		bool set_focus = (seat_get_focus(seat) == workspace);
 
 		while (workspace->children->length) {
 			struct sway_container *ws_child = workspace->children->items[0];
@@ -720,7 +716,7 @@
 		container_set_layout(workspace, layout);
 
 		if (set_focus) {
-			sway_seat_set_focus(seat, cont);
+			seat_set_focus(seat, cont);
 		}
 	} else {
 		cont->layout = layout;
