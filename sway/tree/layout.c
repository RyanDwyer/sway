#define _POSIX_C_SOURCE 200809L
#include <assert.h>
#include <ctype.h>
#include <math.h>
#include <stdbool.h>
#include <stdlib.h>
#include <string.h>
#include <wlr/types/wlr_output.h>
#include <wlr/types/wlr_output_layout.h>
#include "sway/tree/container.h"
#include "sway/tree/layout.h"
#include "sway/output.h"
#include "sway/tree/workspace.h"
#include "sway/tree/view.h"
#include "sway/input/seat.h"
#include "sway/ipc-server.h"
#include "list.h"
#include "log.h"

struct sway_container root_container;

static void output_layout_change_notify(struct wl_listener *listener,
		void *data) {
	struct wlr_box *layout_box = wlr_output_layout_get_box(
		root_container.sway_root->output_layout, NULL);
	root_container.width = layout_box->width;
	root_container.height = layout_box->height;

	for (int i = 0 ; i < root_container.children->length; ++i) {
		struct sway_container *output_container =
			root_container.children->items[i];
		if (output_container->type != C_OUTPUT) {
			continue;
		}
		struct sway_output *output = output_container->sway_output;

		struct wlr_box *output_box = wlr_output_layout_get_box(
			root_container.sway_root->output_layout, output->wlr_output);
		if (!output_box) {
			continue;
		}
		output_container->x = output_box->x;
		output_container->y = output_box->y;
		output_container->width = output_box->width;
		output_container->height = output_box->height;
	}

	arrange_windows(&root_container, -1, -1);
}

void layout_init(void) {
	root_container.id = 0; // normally assigned in new_swayc()
	root_container.type = C_ROOT;
	root_container.layout = L_NONE;
	root_container.name = strdup("root");
	root_container.children = create_list();
	wl_signal_init(&root_container.events.destroy);

	root_container.sway_root = calloc(1, sizeof(*root_container.sway_root));
	root_container.sway_root->output_layout = wlr_output_layout_create();
	wl_list_init(&root_container.sway_root->xwayland_unmanaged);
	wl_signal_init(&root_container.sway_root->events.new_container);

	root_container.sway_root->output_layout_change.notify =
		output_layout_change_notify;
	wl_signal_add(&root_container.sway_root->output_layout->events.change,
		&root_container.sway_root->output_layout_change);
}

static int index_child(const struct sway_container *child) {
	// TODO handle floating
	struct sway_container *parent = child->parent;
	int i, len;
	len = parent->children->length;
	for (i = 0; i < len; ++i) {
		if (parent->children->items[i] == child) {
			break;
		}
	}

	if (!sway_assert(i < len, "Stray container")) {
		return -1;
	}
	return i;
}

struct sway_container *container_add_sibling(struct sway_container *fixed,
		struct sway_container *active) {
	// TODO handle floating
	struct sway_container *parent = fixed->parent;
	int i = index_child(fixed);
	list_insert(parent->children, i + 1, active);
	active->parent = parent;
	return active->parent;
}

void container_add_child(struct sway_container *parent,
		struct sway_container *child) {
	wlr_log(L_DEBUG, "Adding %p (%d, %fx%f) to %p (%d, %fx%f)",
			child, child->type, child->width, child->height,
			parent, parent->type, parent->width, parent->height);
	list_add(parent->children, child);
	child->parent = parent;
}

struct sway_container *container_reap_empty(struct sway_container *container) {
	if (container == NULL) {
		return NULL;
	}
	wlr_log(L_DEBUG, "Reaping %p %s '%s'", container,
			container_type_to_str(container->type), container->name);
	while (container->type != C_ROOT && container->type != C_OUTPUT
			&& container->children->length == 0) {
		if (container->type == C_WORKSPACE) {
			if (!workspace_is_visible(container)) {
				struct sway_container *parent = container->parent;
				container_workspace_destroy(container);
				return parent;
			}
			return container;
		} else if (container->type == C_CONTAINER) {
			struct sway_container *parent = container->parent;
			container_destroy(container);
			container = parent;
		} else {
			container = container->parent;
		}
	}
	return container;
}

struct sway_container *container_remove_child(struct sway_container *child) {
	struct sway_container *parent = child->parent;
	for (int i = 0; i < parent->children->length; ++i) {
		if (parent->children->items[i] == child) {
			list_del(parent->children, i);
			break;
		}
	}
	child->parent = NULL;
	return parent;
}

void container_move_to(struct sway_container *container,
		struct sway_container *destination) {
	if (container == destination
			|| container_has_anscestor(container, destination)) {
		return;
	}
	struct sway_container *old_parent = container_remove_child(container);
	container->width = container->height = 0;
	struct sway_container *new_parent;
	if (destination->type == C_VIEW) {
		new_parent = container_add_sibling(destination, container);
	} else {
		new_parent = destination;
		container_add_child(destination, container);
	}
	wl_signal_emit(&container->events.reparent, old_parent);
	if (container->type == C_WORKSPACE) {
		struct sway_seat *seat = input_manager_get_default_seat(
				input_manager);
		if (old_parent->children->length == 0) {
			char *ws_name = workspace_next_name(old_parent->name);
			struct sway_container *ws =
				container_workspace_create(old_parent, ws_name);
			free(ws_name);
			seat_set_focus(seat, ws);
		}
		container_sort_workspaces(new_parent);
		seat_set_focus(seat, new_parent);
	}
	if (old_parent) {
		arrange_windows(old_parent, -1, -1);
	}
	arrange_windows(new_parent, -1, -1);
}

void container_move(struct sway_container *container,
		enum movement_direction dir, int move_amt) {
	// TODO
}

enum sway_container_layout container_get_default_layout(
		struct sway_container *output) {
	if (config->default_layout != L_NONE) {
		return config->default_layout;
	} else if (config->default_orientation != L_NONE) {
		return config->default_orientation;
	} else if (output->width >= output->height) {
		return L_HORIZ;
	} else {
		return L_VERT;
	}
}

static int sort_workspace_cmp_qsort(const void *_a, const void *_b) {
	struct sway_container *a = *(void **)_a;
	struct sway_container *b = *(void **)_b;
	int retval = 0;

	if (isdigit(a->name[0]) && isdigit(b->name[0])) {
		int a_num = strtol(a->name, NULL, 10);
		int b_num = strtol(b->name, NULL, 10);
		retval = (a_num < b_num) ? -1 : (a_num > b_num);
	} else if (isdigit(a->name[0])) {
		retval = -1;
	} else if (isdigit(b->name[0])) {
		retval = 1;
	}

	return retval;
}

void container_sort_workspaces(struct sway_container *output) {
	list_stable_sort(output->children, sort_workspace_cmp_qsort);
}

static void apply_horiz_layout(struct sway_container *container, const double x,
				const double y, const double width,
				const double height, const int start,
				const int end);

static void apply_vert_layout(struct sway_container *container, const double x,
				const double y, const double width,
				const double height, const int start,
				const int end);

void arrange_windows(struct sway_container *container,
		double width, double height) {
	int i;
	if (width == -1 || height == -1) {
		width = container->width;
		height = container->height;
	}
	// pixels are indivisible. if we don't round the pixels, then the view
	// calculations will be off (e.g. 50.5 + 50.5 = 101, but in reality it's
	// 50 + 50 = 100). doing it here cascades properly to all width/height/x/y.
	width = floor(width);
	height = floor(height);

	wlr_log(L_DEBUG, "Arranging layout for %p %s %fx%f+%f,%f", container,
		container->name, container->width, container->height, container->x,
		container->y);

	double x = 0, y = 0;
	switch (container->type) {
	case C_ROOT:
		// TODO: wlr_output_layout probably
		for (i = 0; i < container->children->length; ++i) {
			struct sway_container *output = container->children->items[i];
			wlr_log(L_DEBUG, "Arranging output '%s' at %f,%f",
					output->name, output->x, output->y);
			arrange_windows(output, -1, -1);
		}
		return;
	case C_OUTPUT:
		{
			int _width, _height;
			wlr_output_effective_resolution(
					container->sway_output->wlr_output, &_width, &_height);
			width = container->width = _width;
			height = container->height = _height;
		}
		// arrange all workspaces:
		for (i = 0; i < container->children->length; ++i) {
			struct sway_container *child = container->children->items[i];
			arrange_windows(child, -1, -1);
		}
		return;
	case C_WORKSPACE:
		{
			struct sway_container *output =
				container_parent(container, C_OUTPUT);
			struct wlr_box *area = &output->sway_output->usable_area;
			wlr_log(L_DEBUG, "Usable area for ws: %dx%d@%d,%d",
					area->width, area->height, area->x, area->y);
			container->width = width = area->width;
			container->height = height = area->height;
			container->x = x = area->x;
			container->y = y = area->y;
			wlr_log(L_DEBUG, "Arranging workspace '%s' at %f, %f",
					container->name, container->x, container->y);
		}
		// children are properly handled below
		break;
	case C_VIEW:
		{
			container->width = width;
			container->height = height;
			view_configure(container->sway_view, container->x, container->y,
				container->width, container->height);
			wlr_log(L_DEBUG, "Set view to %.f x %.f @ %.f, %.f",
					container->width, container->height,
					container->x, container->y);
		}
		return;
	default:
		container->width = width;
		container->height = height;
		x = container->x;
		y = container->y;
		break;
	}

	switch (container->layout) {
	case L_HORIZ:
		apply_horiz_layout(container, x, y, width, height, 0,
			container->children->length);
		break;
	case L_VERT:
		apply_vert_layout(container, x, y, width, height, 0,
			container->children->length);
		break;
	default:
		wlr_log(L_DEBUG, "TODO: arrange layout type %d", container->layout);
		apply_horiz_layout(container, x, y, width, height, 0,
			container->children->length);
		break;
	}
}

static void apply_horiz_layout(struct sway_container *container,
		const double x, const double y,
		const double width, const double height,
		const int start, const int end) {
	double scale = 0;
	// Calculate total width
	for (int i = start; i < end; ++i) {
		double *old_width =
			&((struct sway_container *)container->children->items[i])->width;
		if (*old_width <= 0) {
			if (end - start > 1) {
				*old_width = width / (end - start - 1);
			} else {
				*old_width = width;
			}
		}
		scale += *old_width;
	}
	scale = width / scale;

	// Resize windows
	double child_x = x;
	if (scale > 0.1) {
		wlr_log(L_DEBUG, "Arranging %p horizontally", container);
		for (int i = start; i < end; ++i) {
			struct sway_container *child = container->children->items[i];
			wlr_log(L_DEBUG,
				"Calculating arrangement for %p:%d (will scale %f by %f)",
				child, child->type, width, scale);
<<<<<<< HEAD
			if (child->type == C_VIEW) {
				view_set_position(child->sway_view, child_x, y);
			} else {
				child->x = child_x;
				child->y = y;
			}
=======
			view_configure(child->sway_view, child_x, y, child->width,
				child->height);
>>>>>>> 64b9b4b1

			if (i == end - 1) {
				double remaining_width = x + width - child_x;
				arrange_windows(child, remaining_width, height);
			} else {
				arrange_windows(child, child->width * scale, height);
			}
			child_x += child->width;
		}

		// update focused view border last because it may
		// depend on the title bar geometry of its siblings.
		/* TODO WLR
		if (focused && container->children->length > 1) {
			update_container_border(focused);
		}
		*/
	}
}

void apply_vert_layout(struct sway_container *container,
		const double x, const double y,
		const double width, const double height, const int start,
		const int end) {
	int i;
	double scale = 0;
	// Calculate total height
	for (i = start; i < end; ++i) {
		double *old_height =
			&((struct sway_container *)container->children->items[i])->height;
		if (*old_height <= 0) {
			if (end - start > 1) {
				*old_height = height / (end - start - 1);
			} else {
				*old_height = height;
			}
		}
		scale += *old_height;
	}
	scale = height / scale;

	// Resize
	double child_y = y;
	if (scale > 0.1) {
		wlr_log(L_DEBUG, "Arranging %p vertically", container);
		for (i = start; i < end; ++i) {
			struct sway_container *child = container->children->items[i];
			wlr_log(L_DEBUG,
				"Calculating arrangement for %p:%d (will scale %f by %f)",
				child, child->type, height, scale);
<<<<<<< HEAD
			if (child->type == C_VIEW) {
				view_set_position(child->sway_view, x, child_y);
			} else {
				child->x = x;
				child->y = child_y;
			}
=======
			view_configure(child->sway_view, x, child_y, child->width,
				child->height);
>>>>>>> 64b9b4b1

			if (i == end - 1) {
				double remaining_height = y + height - child_y;
				arrange_windows(child, width, remaining_height);
			} else {
				arrange_windows(child, width, child->height * scale);
			}
			child_y += child->height;
		}

		// update focused view border last because it may
		// depend on the title bar geometry of its siblings.
		/* TODO WLR
		if (focused && container->children->length > 1) {
			update_container_border(focused);
		}
		*/
	}
}

/**
 * Get swayc in the direction of newly entered output.
 */
static struct sway_container *get_swayc_in_output_direction(
		struct sway_container *output, enum movement_direction dir,
		struct sway_seat *seat) {
	if (!output) {
		return NULL;
	}

	struct sway_container *ws = seat_get_focus_inactive(seat, output);
	if (ws->type != C_WORKSPACE) {
		ws = container_parent(ws, C_WORKSPACE);
	}

	if (ws == NULL) {
		wlr_log(L_ERROR, "got an output without a workspace");
		return NULL;
	}

	if (ws->children->length > 0) {
		switch (dir) {
		case MOVE_LEFT:
			// get most right child of new output
			return ws->children->items[ws->children->length-1];
		case MOVE_RIGHT:
			// get most left child of new output
			return ws->children->items[0];
		case MOVE_UP:
		case MOVE_DOWN: {
			struct sway_container *focused =
				seat_get_focus_inactive(seat, ws);
			if (focused && focused->parent) {
				struct sway_container *parent = focused->parent;
				if (parent->layout == L_VERT) {
					if (dir == MOVE_UP) {
						// get child furthest down on new output
						int idx = parent->children->length - 1;
						return parent->children->items[idx];
					} else if (dir == MOVE_DOWN) {
						// get child furthest up on new output
						return parent->children->items[0];
					}
				}
				return focused;
			}
			break;
		}
		default:
			break;
		}
	}

	return ws;
}

static void get_layout_center_position(struct sway_container *container,
		int *x, int *y) {
	// FIXME view coords are inconsistently referred to in layout/output systems
	if (container->type == C_OUTPUT) {
		*x = container->x + container->width/2;
		*y = container->y + container->height/2;
	} else {
		struct sway_container *output = container_parent(container, C_OUTPUT);
		if (container->type == C_WORKSPACE) {
			// Workspace coordinates are actually wrong/arbitrary, but should
			// be same as output.
			*x = output->x;
			*y = output->y;
		} else {
			*x = output->x + container->x;
			*y = output->y + container->y;
		}
	}
}

static bool sway_dir_to_wlr(enum movement_direction dir,
		enum wlr_direction *out) {
	switch (dir) {
	case MOVE_UP:
		*out = WLR_DIRECTION_UP;
		break;
	case MOVE_DOWN:
		*out = WLR_DIRECTION_DOWN;
		break;
	case MOVE_LEFT:
		*out = WLR_DIRECTION_LEFT;
		break;
	case MOVE_RIGHT:
		*out = WLR_DIRECTION_RIGHT;
		break;
	default:
		return false;
	}

	return true;
}

static struct sway_container *sway_output_from_wlr(struct wlr_output *output) {
	if (output == NULL) {
		return NULL;
	}
	for (int i = 0; i < root_container.children->length; ++i) {
		struct sway_container *o = root_container.children->items[i];
		if (o->type == C_OUTPUT && o->sway_output->wlr_output == output) {
			return o;
		}
	}
	return NULL;
}

struct sway_container *container_get_in_direction(
		struct sway_container *container, struct sway_seat *seat,
		enum movement_direction dir) {
	if (dir == MOVE_CHILD) {
		return seat_get_focus_inactive(seat, container);
	}

	struct sway_container *parent = container->parent;
	if (dir == MOVE_PARENT) {
		if (parent->type == C_OUTPUT) {
			return NULL;
		} else {
			return parent;
		}
	}

	// TODO WLR fullscreen
	/*
	if (container->type == C_VIEW && swayc_is_fullscreen(container)) {
		wlr_log(L_DEBUG, "Moving from fullscreen view, skipping to output");
		container = container_parent(container, C_OUTPUT);
		get_layout_center_position(container, &abs_pos);
		struct sway_container *output =
		swayc_adjacent_output(container, dir, &abs_pos, true);
		return get_swayc_in_output_direction(output, dir);
	}
	if (container->type == C_WORKSPACE && container->fullscreen) {
		sway_log(L_DEBUG, "Moving to fullscreen view");
		return container->fullscreen;
	}
	*/

	struct sway_container *wrap_candidate = NULL;
	while (true) {
		bool can_move = false;
		int desired;
		int idx = index_child(container);
		if (parent->type == C_ROOT) {
			enum wlr_direction wlr_dir = 0;
			if (!sway_assert(sway_dir_to_wlr(dir, &wlr_dir),
						"got invalid direction: %d", dir)) {
				return NULL;
			}
			int lx, ly;
			get_layout_center_position(container, &lx, &ly);
			struct wlr_output_layout *layout =
				root_container.sway_root->output_layout;
			struct wlr_output *wlr_adjacent =
				wlr_output_layout_adjacent_output(layout, wlr_dir,
					container->sway_output->wlr_output, lx, ly);
			struct sway_container *adjacent =
				sway_output_from_wlr(wlr_adjacent);

			if (!adjacent || adjacent == container) {
				return wrap_candidate;
			}
			struct sway_container *next =
				get_swayc_in_output_direction(adjacent, dir, seat);
			if (next == NULL) {
				return NULL;
			}
			if (next->children && next->children->length) {
				// TODO consider floating children as well
				return seat_get_focus_by_type(seat, next, C_VIEW);
			} else {
				return next;
			}
		} else {
			if (dir == MOVE_LEFT || dir == MOVE_RIGHT) {
				if (parent->layout == L_HORIZ || parent->layout == L_TABBED) {
					can_move = true;
					desired = idx + (dir == MOVE_LEFT ? -1 : 1);
				}
			} else {
				if (parent->layout == L_VERT || parent->layout == L_STACKED) {
					can_move = true;
					desired = idx + (dir == MOVE_UP ? -1 : 1);
				}
			}
		}

		if (can_move) {
			// TODO handle floating
			if (desired < 0 || desired >= parent->children->length) {
				can_move = false;
				int len = parent->children->length;
				if (!wrap_candidate && len > 1) {
					if (desired < 0) {
						wrap_candidate = parent->children->items[len-1];
					} else {
						wrap_candidate = parent->children->items[0];
					}
					if (config->force_focus_wrapping) {
						 return seat_get_focus_by_type(seat,
								 wrap_candidate, C_VIEW);
					}
				}
			} else {
				wlr_log(L_DEBUG,
					"cont %d-%p dir %i sibling %d: %p", idx,
					container, dir, desired, parent->children->items[desired]);
				return seat_get_focus_by_type(seat,
						parent->children->items[desired], C_VIEW);
			}
		}

		if (!can_move) {
			container = parent;
			parent = parent->parent;
			if (!parent) {
				// wrapping is the last chance
				return wrap_candidate;
			}
		}
	}
}

struct sway_container *container_replace_child(struct sway_container *child,
		struct sway_container *new_child) {
	struct sway_container *parent = child->parent;
	if (parent == NULL) {
		return NULL;
	}
	int i = index_child(child);

	// TODO floating
	parent->children->items[i] = new_child;
	new_child->parent = parent;
	child->parent = NULL;

	// Set geometry for new child
	new_child->x = child->x;
	new_child->y = child->y;
	new_child->width = child->width;
	new_child->height = child->height;

	// reset geometry for child
	child->width = 0;
	child->height = 0;

	return parent;
}

struct sway_container *container_split(struct sway_container *child,
		enum sway_container_layout layout) {
	// TODO floating: cannot split a floating container
	if (!sway_assert(child, "child cannot be null")) {
		return NULL;
	}
	struct sway_container *cont = container_create(C_CONTAINER);

	wlr_log(L_DEBUG, "creating container %p around %p", cont, child);

	cont->prev_layout = L_NONE;
	cont->width = child->width;
	cont->height = child->height;
	cont->x = child->x;
	cont->y = child->y;

	if (child->type == C_WORKSPACE) {
		struct sway_seat *seat = input_manager_get_default_seat(input_manager);
		struct sway_container *workspace = child;
		bool set_focus = (seat_get_focus(seat) == workspace);

		while (workspace->children->length) {
			struct sway_container *ws_child = workspace->children->items[0];
			container_remove_child(ws_child);
			container_add_child(cont, ws_child);
		}

		container_add_child(workspace, cont);
		container_set_layout(workspace, layout);

		if (set_focus) {
			seat_set_focus(seat, cont);
		}
	} else {
		cont->layout = layout;
		container_replace_child(child, cont);
		container_add_child(cont, child);
	}

	return cont;
}<|MERGE_RESOLUTION|>--- conflicted
+++ resolved
@@ -349,17 +349,14 @@
 			wlr_log(L_DEBUG,
 				"Calculating arrangement for %p:%d (will scale %f by %f)",
 				child, child->type, width, scale);
-<<<<<<< HEAD
+
 			if (child->type == C_VIEW) {
-				view_set_position(child->sway_view, child_x, y);
+				view_configure(child->sway_view, child_x, y, child->width,
+					child->height);
 			} else {
 				child->x = child_x;
 				child->y = y;
 			}
-=======
-			view_configure(child->sway_view, child_x, y, child->width,
-				child->height);
->>>>>>> 64b9b4b1
 
 			if (i == end - 1) {
 				double remaining_width = x + width - child_x;
@@ -410,17 +407,13 @@
 			wlr_log(L_DEBUG,
 				"Calculating arrangement for %p:%d (will scale %f by %f)",
 				child, child->type, height, scale);
-<<<<<<< HEAD
 			if (child->type == C_VIEW) {
-				view_set_position(child->sway_view, x, child_y);
+				view_configure(child->sway_view, x, child_y, child->width,
+					child->height);
 			} else {
 				child->x = x;
 				child->y = child_y;
 			}
-=======
-			view_configure(child->sway_view, x, child_y, child->width,
-				child->height);
->>>>>>> 64b9b4b1
 
 			if (i == end - 1) {
 				double remaining_height = y + height - child_y;
