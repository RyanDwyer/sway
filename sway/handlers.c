--- conflicted
+++ resolved
@@ -298,19 +298,6 @@
 
 	struct sway_mode *mode = config->current_mode;
 
-<<<<<<< HEAD
-	if (sym < 70000 /* bullshit made up number */) {
-		if (!isalnum(sym) && sym != ' ' && sym != XKB_KEY_Escape && sym != XKB_KEY_Tab) {
-			// God fucking dammit
-			return EVENT_PASSTHROUGH;
-		}
-	}
-
-	// Lowercase if necessary
-	sym = tolower(sym);
-
-=======
->>>>>>> 1ac0c8cd
 	int i;
 
 	if (state == WLC_KEY_STATE_PRESSED) {
